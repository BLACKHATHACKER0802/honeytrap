/*
* Honeytrap
* Copyright (C) 2016-2017 DutchSec (https://dutchsec.com/)
*
* This program is free software; you can redistribute it and/or modify it under
* the terms of the GNU Affero General Public License version 3 as published by the
* Free Software Foundation.
*
* This program is distributed in the hope that it will be useful, but WITHOUT
* ANY WARRANTY; without even the implied warranty of MERCHANTABILITY or FITNESS
* FOR A PARTICULAR PURPOSE.  See the GNU Affero General Public License for more
* details.
*
* You should have received a copy of the GNU Affero General Public License
* version 3 along with this program in the file "LICENSE".  If not, see
* <http://www.gnu.org/licenses/agpl-3.0.txt>.
*
* See https://honeytrap.io/ for more details. All requests should be sent to
* licensing@honeytrap.io
*
* The interactive user interfaces in modified source and object code versions
* of this program must display Appropriate Legal Notices, as required under
* Section 5 of the GNU Affero General Public License version 3.
*
* In accordance with Section 7(b) of the GNU Affero General Public License version 3,
* these Appropriate Legal Notices must retain the display of the "Powered by
* Honeytrap" logo and retain the original copyright notice. If the display of the
* logo is not reasonably feasible for technical reasons, the Appropriate Legal Notices
* must display the words "Powered by Honeytrap" and retain the original copyright notice.
 */
package event

import (
	"encoding/hex"
	"fmt"
	"net"
	"runtime/debug"
)

//====================================================================================

// contains different sets of possible events type.
var (
	PingEvent       = Type("PING")
	Operational     = Type("OPERATIONAL:Event")
	OperationalAuth = Type("OPERATIONAL:AUTH")
	DataRequest     = Type("DATA:REQUEST")
	DataRead        = Type("DATA:READ")
	DataWrite       = Type("DATA:WRITE")
	ServiceEnded    = Type("SERVICE:ENDED")

	SeverityFatal = Type("fatal")
	SeverityError = Type("error")
	SeverityInfo  = Type("info")

	ServiceStarted       = Type("SERVICE:STARTED")
	ConnectionOpened     = Type("CONNECTION:OPENED")
	ConnectionClosed     = Type("CONNECTION:CLOSED")
	UserSessionOpened    = Type("SESSION:USER:OPENED")
	UserSessionClosed    = Type("SESSION:USER:CLOSED")
	ConnectionReadError  = Type("CONNECTION:ERROR:READ")
	ConnectionWriteError = Type("CONNECTION:ERROR:WRITE")
	ContainerStarted     = Type("CONTAINER:STARTED")
	ContainerFrozen      = Type("CONTAINER:FROZEN")
	ContainerDial        = Type("CONTAINER:DIAL")
	ContainerError       = Type("CONTAINER:ERROR")
	ContainerUnfrozen    = Type("CONTAINER:UNFROZEN")
	ContainerCloned      = Type("CONTAINER:CLONED")
	ContainerStopped     = Type("CONTAINER:STOPPED")
	ContainerPaused      = Type("CONTAINER:PAUSED")
	ContainerResumed     = Type("CONTAINER:RESUMED")
	ContainerTarred      = Type("CONTAINER:TARRED")
	ContainerCheckpoint  = Type("CONTAINER:CHECKPOINT")
	ContainerPcaped      = Type("CONTAINER:PCAPED")
)

//====================================================================================

// Contains a series of sensors variables.
var (
	ContainersSensorName      = "CONTAINER"
	ConnectionSensorName      = "CONNECTION"
	ServiceSensorName         = "SERVICE"
	SessionSensorName         = "SESSIONS"
	EventSensorName           = "EVENTS"
	PingSensorName            = "PING"
	DataSensorName            = "DATA"
	ErrorsSensorName          = "ERRORS"
	DataErrorSensorName       = "DATA:ERROR"
	ConnectionErrorSensorName = "CONNECTION:ERROR"

	ContainersSensor      = Sensor("CONTAINER")
	ConnectionSensor      = Sensor("CONNECTION")
	ServiceSensor         = Sensor("SERVICE")
	SessionSensor         = Sensor("SESSIONS")
	EventSensor           = Sensor("EVENTS")
	PingSensor            = Sensor("PING")
	DataSensor            = Sensor("DATA")
	ErrorsSensor          = Sensor("ERRORS")
	DataErrorSensor       = Sensor("DATA:ERROR")
	ConnectionErrorSensor = Sensor("CONNECTION:ERROR")
)

//====================================================================================

// Option defines a function type for events modifications.
type Option func(Event)

// Apply applies all options to the Event returning it after it's done.
func Apply(e Event, opts ...Option) Event {
	for _, option := range opts {
		option(e)
	}

	return e
}

// NewWith combines the set of option into a single option which
// applies all the series when called.
func NewWith(opts ...Option) Option {
	return func(e Event) {
		for _, option := range opts {
			option(e)
		}
	}
}

// Token adds the provided token into the giving Event.
func Token(token string) Option {
	return func(m Event) {
		m.Store("token", token)
	}
}

// Category returns an option for setting the category value.
func Category(s string) Option {
	return func(m Event) {
		m.Store("category", s)
	}
}

// Error returns an option for setting the error value.
func Error(err error) Option {
	return func(m Event) {
		m.Store("error", err)
	}
}

// Type returns an option for setting the type value.
func Type(s string) Option {
	return func(m Event) {
		m.Store("type", s)
	}
}

// Sensor returns an option for setting the sensor value.
func Sensor(s string) Option {
	return func(m Event) {
		m.Store("sensor", s)
	}
}

// SourceAddr returns an option for setting the source-ip value.
func SourceAddr(addr net.Addr) Option {
	return func(m Event) {
<<<<<<< HEAD
		if _, ok := addr.(*net.TCPAddr); ok {
			m.Store("source-ip", addr.(*net.TCPAddr).IP.String())
			m.Store("source-port", addr.(*net.TCPAddr).Port)
=======
		if ta, ok := addr.(*net.TCPAddr); ok {
			m.Store("source-ip", ta.IP.String())
			m.Store("source-port", ta.Port)
>>>>>>> d2048537
		}
	}
}

// DestinationAddr returns an option for setting the destination-ip value.
func DestinationAddr(addr net.Addr) Option {
	return func(m Event) {
		if ta, ok := addr.(*net.TCPAddr); ok {
			m.Store("destination-ip", ta.IP.String())
			m.Store("destination-port", ta.Port)
		}
	}
}

// SourceIP returns an option for setting the source-ip value.
func SourceIP(ip net.IP) Option {
	return func(m Event) {
		m.Store("source-ip", ip.String())
	}
}

// DestinationIP returns an option for setting the destination-ip value.
func DestinationIP(ip net.IP) Option {
	return func(m Event) {
		m.Store("destination-ip", ip.String())
	}
}

// RemoteAddr returns an option for setting the host-addr value.
func RemoteAddr(addr string) Option {
	return func(m Event) {
		m.Store("remote-addr", addr)
	}
}

// HostAddr returns an option for setting the host-addr value.
func HostAddr(addr string) Option {
	return func(m Event) {
		m.Store("host-addr", addr)
	}
}

// RemoteAddrFrom returns an option for setting the host-addr value.
func RemoteAddrFrom(addr net.Addr) Option {
	return func(m Event) {
		m.Store("remote-addr", addr.String())
	}
}

// HostAddrFrom returns an option for setting the host-addr value.
func HostAddrFrom(addr net.Addr) Option {
	return func(m Event) {
		m.Store("host-addr", addr.String())
	}
}

// SourcePort returns an option for setting the source-port value.
func SourcePort(port uint16) Option {
	return func(m Event) {
		m.Store("source-port", port)
	}
}

// DestinationPort returns an option for setting the destination-port value.
func DestinationPort(port uint16) Option {
	return func(m Event) {
		m.Store("destination-port", port)
	}
}

// Service sets the service of the event
func Service(v string) Option {
	return func(m Event) {
		m.Store("service", v)
	}
}

// Protocol sets the protocol of the event
func Protocol(v string) Option {
	return func(m Event) {
		m.Store("protocol", v)
	}
}

// Message returns an option for setting the payload value.
// should this be just a formatter? eg Bla Bla {src-ip}
func Message(format string, a ...interface{}) Option {
	return func(m Event) {
		m.Store("message", fmt.Sprintf(format, a...))
	}
}

// Stack returns a stacktrace
func Stack() Option {
	return func(m Event) {
		data := debug.Stack()
		m.Store("stacktrace", string(data))
	}
}

// Payload returns an option for setting the payload value.
func Payload(data []byte) Option {
	return func(m Event) {
		m.Store("payload", string(data))
		m.Store("payload-hex", hex.EncodeToString(data))
		m.Store("payload-length", len(data))
	}
}

// MergeFrom copies the internal key-value pair into the event if the event lacks the
// given key.
func MergeFrom(data map[string]interface{}) Option {
	return func(m Event) {
		for name, value := range data {
			if !m.Has(name) {
				m.Store(name, value)
			}
		}
	}
}

// CopyFrom copies the internal key-value pair into the event, overwritten any previous
// key's value if matching key.
func CopyFrom(data map[string]interface{}) Option {
	return func(m Event) {
		for name, value := range data {
			m.Store(name, value)
		}
	}
}

// Custom returns an option for setting the custom key-value pair.
func Custom(name string, value interface{}) Option {
	return func(m Event) {
		m.Store(name, value)
	}
}

// ToMap returns a map containing all available data which map
// a string key and value type.
func ToMap(ev Event) map[string]interface{} {
	mp := make(map[string]interface{})

	ev.Range(func(key, value interface{}) bool {
		if keyName, ok := key.(string); ok {
			mp[keyName] = value
		}
		return true
	})

	return mp
}<|MERGE_RESOLUTION|>--- conflicted
+++ resolved
@@ -163,15 +163,9 @@
 // SourceAddr returns an option for setting the source-ip value.
 func SourceAddr(addr net.Addr) Option {
 	return func(m Event) {
-<<<<<<< HEAD
-		if _, ok := addr.(*net.TCPAddr); ok {
-			m.Store("source-ip", addr.(*net.TCPAddr).IP.String())
-			m.Store("source-port", addr.(*net.TCPAddr).Port)
-=======
 		if ta, ok := addr.(*net.TCPAddr); ok {
 			m.Store("source-ip", ta.IP.String())
 			m.Store("source-port", ta.Port)
->>>>>>> d2048537
 		}
 	}
 }
